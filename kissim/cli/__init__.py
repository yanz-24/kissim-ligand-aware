--- conflicted
+++ resolved
@@ -4,9 +4,6 @@
 
 from .encode import encode_from_cli
 from .compare import compare_from_cli
-<<<<<<< HEAD
-from .tree import tree_from_cli
-=======
 from .weights import weights_from_cli
 from .outliers import outliers_from_cli
->>>>>>> e9dfcf5c
+from .tree import tree_from_cli